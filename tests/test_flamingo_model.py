--- conflicted
+++ resolved
@@ -65,19 +65,11 @@
         )
 
         # try batched generation
-<<<<<<< HEAD
-        out = model.generate(
-            vis_x,
-            lang_x["input_ids"],
-            attention_mask=lang_x["attention_mask"],
-            max_length=20,
-=======
         model.generate(
             vis_x,
             lang_x["input_ids"],
             attention_mask=lang_x["attention_mask"],
             max_new_tokens=20,
->>>>>>> 2ef0a4fe
         )
 
 
