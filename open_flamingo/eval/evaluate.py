--- conflicted
+++ resolved
@@ -65,19 +65,11 @@
     default=False,
     help="Whether to evaluate on COCO.",
 )
-<<<<<<< HEAD
-
 parser.add_argument(
     "--eval_vqav2",
     action="store_true",
     default=False,
     help="Whether to evaluate on VQAV2.",
-=======
-parser.add_argument(
-    "--eval_vqav2",
-    action="store_true",
-    default=False,
-    help="Whether to evaluate on VQAV2.",
 )
 parser.add_argument(
     "--eval_ok_vqa",
@@ -97,7 +89,6 @@
     action="store_true",
     default=False,
     help="Whether to evaluate on Flickr30.",
->>>>>>> 2ef0a4fe
 )
 
 # Dataset arguments
@@ -246,8 +237,6 @@
                 {"shots": shot, "trials": scores, "mean": np.mean(scores)}
             )
 
-<<<<<<< HEAD
-=======
     if args.eval_ok_vqa:
         print("Evaluating on OK-VQA...")
         for shot in args.shots:
@@ -274,7 +263,6 @@
                 {"shots": shot, "trials": scores, "mean": np.mean(scores)}
             )
 
->>>>>>> 2ef0a4fe
     if args.eval_vqav2:
         print("Evaluating on VQAv2...")
         for shot in args.shots:
@@ -300,8 +288,6 @@
             results["vqav2"].append(
                 {"shots": shot, "trials": scores, "mean": np.mean(scores)}
             )
-<<<<<<< HEAD
-=======
 
     if args.eval_imagenet:
         print("Evaluating on ImageNet...")
@@ -327,7 +313,6 @@
             results["imagenet"].append(
                 {"shots": shot, "trials": scores, "mean": np.mean(scores)}
             )
->>>>>>> 2ef0a4fe
 
     if args.results_file is not None:
         with open(args.results_file, "w") as f:
@@ -348,9 +333,6 @@
     return random_indices
 
 
-<<<<<<< HEAD
-def evaluate_coco(
-=======
 def prepare_eval_samples_and_dataset(full_dataset, random_indices, effective_num_shots):
     # get in context samples
     in_context_samples = [full_dataset[i] for i in random_indices[:effective_num_shots]]
@@ -432,7 +414,6 @@
 
 
 def evaluate_coco_flickr(
->>>>>>> 2ef0a4fe
     model,
     tokenizer,
     image_processor,
@@ -482,17 +463,10 @@
         num_samples, effective_num_shots, full_dataset, seed
     )
 
-<<<<<<< HEAD
-    # get in context samples
-    in_context_samples = [full_dataset[i] for i in random_indices[:effective_num_shots]]
-    eval_dataset = torch.utils.data.Subset(
-        full_dataset, random_indices[effective_num_shots:]
-=======
     in_context_samples, eval_dataset = prepare_eval_samples_and_dataset(
         full_dataset=full_dataset,
         random_indices=random_indices,
         effective_num_shots=effective_num_shots,
->>>>>>> 2ef0a4fe
     )
 
     context_images = get_context_images(
@@ -506,18 +480,11 @@
     def get_prompt(sample):
         return f"<image>Output:{sample['caption'].strip()}<|endofchunk|>"
 
-<<<<<<< HEAD
-    context_text = (
-        "".join([get_prompt(s) for s in in_context_samples])
-        if effective_num_shots > 0
-        else ""
-=======
     context_text = get_context_text(
         get_prompt,
         in_context_samples=in_context_samples,
         effective_num_shots=effective_num_shots,
         num_shots=num_shots,
->>>>>>> 2ef0a4fe
     )
 
     predictions = defaultdict()
@@ -544,19 +511,6 @@
         input_ids = encodings["input_ids"]
         attention_mask = encodings["attention_mask"]
 
-<<<<<<< HEAD
-        with torch.inference_mode():
-            outputs = model.generate(
-                batch_images.to(device if device >= 0 else "cpu"),
-                input_ids.to(device if device >= 0 else "cpu"),
-                attention_mask=attention_mask.to(device if device >= 0 else "cpu"),
-                max_new_tokens=max_generation_length,
-                num_beams=num_beams,
-                length_penalty=length_penalty,
-            )
-
-        outputs = outputs[:, len(input_ids[0]) :]
-=======
         outputs = get_outputs(
             model=model,
             batch_images=batch_images,
@@ -567,8 +521,6 @@
             length_penalty=length_penalty,
             input_ids=input_ids,
         )
-
->>>>>>> 2ef0a4fe
         new_predictions = [
             postprocess_captioning_generation(out).replace('"', "")
             for out in tokenizer.batch_decode(outputs, skip_special_tokens=True)
@@ -670,40 +622,19 @@
     def get_prompt(sample, train=True):
         return f"<image>Question:{sample['question'].strip()} Answer:{sample['answers'][0].strip() if train else ''}{'<|endofchunk|>' if train else ''}"
 
-<<<<<<< HEAD
-    in_context_samples = [full_dataset[i] for i in random_indices[:effective_num_shots]]
-    eval_dataset = torch.utils.data.Subset(
-        full_dataset, random_indices[effective_num_shots:]
-=======
     in_context_samples, eval_dataset = prepare_eval_samples_and_dataset(
         full_dataset=full_dataset,
         random_indices=random_indices,
         effective_num_shots=effective_num_shots,
->>>>>>> 2ef0a4fe
     )
 
     model.eval()
     predictions = []
 
-<<<<<<< HEAD
-    if num_shots > 0:
-        context_images = image_processor(
-            images=[s["image"] for s in in_context_samples], return_tensors="pt"
-        )["pixel_values"]
-        context_images = context_images.unsqueeze(1).unsqueeze(0)
-    else:
-        context_images = None
-
-    context_text = (
-        "".join([get_prompt(s) for s in in_context_samples])
-        if effective_num_shots > 0
-        else ""
-=======
     context_images = get_context_images(
         image_processor=image_processor,
         in_context_samples=in_context_samples,
         num_shots=num_shots,
->>>>>>> 2ef0a4fe
     )
 
     context_text = get_context_text(
@@ -738,19 +669,6 @@
             device if device >= 0 else "cpu"
         )
 
-<<<<<<< HEAD
-        with torch.inference_mode():
-            outputs = model.generate(
-                batch_images.to(device if device >= 0 else "cpu"),
-                input_ids.to(device if device >= 0 else "cpu"),
-                attention_mask=attention_mask.to(device if device >= 0 else "cpu"),
-                max_new_tokens=max_generation_length,
-                num_beams=num_beams,
-                length_penalty=length_penalty,
-            )
-
-        outputs = outputs[:, len(input_ids[0]) :]
-=======
         outputs = get_outputs(
             model=model,
             batch_images=batch_images,
@@ -768,7 +686,6 @@
             else postprocess_ok_vqa_generation
         )
 
->>>>>>> 2ef0a4fe
         new_predictions = [
             process_function(out)
             for out in tokenizer.batch_decode(outputs, skip_special_tokens=True)
