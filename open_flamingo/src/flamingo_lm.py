--- conflicted
+++ resolved
@@ -1,11 +1,4 @@
 import torch.nn as nn
-<<<<<<< HEAD
-from torch.nn import CrossEntropyLoss
-from transformers import OPTForCausalLM, OPTModel, OPTPreTrainedModel
-from transformers.modeling_outputs import CausalLMOutputWithPast
-import random
-=======
->>>>>>> 2ef0a4fe
 
 from .helpers import GatedCrossAttentionBlock
 from .utils import getattr_recursive, setattr_recursive
@@ -100,24 +93,8 @@
             )
         )
         self.media_token_id = media_token_id
-<<<<<<< HEAD
-        self.initalized_flamingo = True
         self.use_media_placement_augmentation = use_media_placement_augmentation
-
-    def get_input_embeddings(self):
-        return self.model.decoder.embed_tokens
-
-    def set_input_embeddings(self, value):
-        self.model.decoder.embed_tokens = value
-
-    def get_output_embeddings(self):
-        return self.lm_head
-
-    def set_output_embeddings(self, new_embeddings):
-        self.lm_head = new_embeddings
-=======
         self.initialized_flamingo = True
->>>>>>> 2ef0a4fe
 
     def forward(self, *input, **kwargs):
         """Condition the Flamingo layers on the media locations before forward()"""
@@ -128,15 +105,11 @@
 
         input_ids = kwargs["input_ids"] if "input_ids" in kwargs else input[0]
         media_locations = input_ids == self.media_token_id
-<<<<<<< HEAD
         attend_previous = (
             (random.random() < 0.5) if self.use_media_placement_augmentation else False
         )
 
         for layer in self.get_decoder().layers:
-=======
-        for layer in self._get_decoder_layers():
->>>>>>> 2ef0a4fe
             layer.condition_media_locations(media_locations)
             layer.condition_attend_previous(attend_previous)
 
@@ -151,37 +124,5 @@
     def clear_conditioned_layers(self):
         for layer in self._get_decoder_layers():
             layer.condition_vis_x(None)
-<<<<<<< HEAD
             layer.condition_media_locations(None)
-            layer.condition_attend_previous(None)
-
-    def prepare_inputs_for_generation(
-        self, input_ids, past=None, attention_mask=None, use_cache=None, **kwargs
-    ):
-        # if model is used as a decoder in encoder-decoder model, the decoder attention mask is created on the fly
-        if attention_mask is None:
-            attention_mask = input_ids.new_ones(input_ids.shape)
-
-        if past:
-            input_ids = input_ids[:, -1:]
-        # first step, decoder_cached_states are empty
-        return {
-            "input_ids": input_ids,  # encoder_outputs is defined. input_ids not needed
-            "attention_mask": attention_mask,
-            "past_key_values": past,
-            "use_cache": use_cache,
-        }
-
-    @staticmethod
-    def _reorder_cache(past, beam_idx):
-        reordered_past = ()
-        for layer_past in past:
-            reordered_past += (
-                tuple(
-                    past_state.index_select(0, beam_idx) for past_state in layer_past
-                ),
-            )
-        return reordered_past
-=======
-            layer.condition_media_locations(None)
->>>>>>> 2ef0a4fe
+            layer.condition_attend_previous(None)